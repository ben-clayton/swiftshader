--- conflicted
+++ resolved
@@ -27,15 +27,11 @@
 
 #include <EGL/eglext.h>
 
-<<<<<<< HEAD
 static sw::Thread::LocalStorageKey currentTLS() {
 	static sw::Thread::LocalStorageKey rval =
 		sw::Thread::allocateLocalStorageKey();
 	return rval;
 }
-=======
-static sw::Thread::LocalStorageKey currentTLS = TLS_OUT_OF_INDEXES;
->>>>>>> a26bade1
 
 #if !defined(_MSC_VER)
 #define CONSTRUCTOR __attribute__((constructor))
@@ -47,29 +43,13 @@
 
 static void eglAttachThread()
 {
-<<<<<<< HEAD
-    TRACE("()");
-
-    egl::Current *current = new egl::Current;
-
-    if(current)
-    {
-        sw::Thread::setLocalStorage(currentTLS(), current);
-
-        current->error = EGL_SUCCESS;
-        current->API = EGL_OPENGL_ES_API;
-		current->display = EGL_NO_DISPLAY;
-		current->context = nullptr;
-		current->drawSurface = nullptr;
-        current->readSurface = nullptr;
-=======
 	TRACE("()");
 
 	egl::Current *current = new egl::Current;
 
 	if(current)
 	{
-		sw::Thread::setLocalStorage(currentTLS, current);
+		sw::Thread::setLocalStorage(currentTLS(), current);
 
 		current->error = EGL_SUCCESS;
 		current->API = EGL_OPENGL_ES_API;
@@ -77,48 +57,23 @@
 		current->context = nullptr;
 		current->drawSurface = nullptr;
 		current->readSurface = nullptr;
->>>>>>> a26bade1
 	}
 }
 
 static void eglDetachThread()
 {
-<<<<<<< HEAD
-    TRACE("()");
+	TRACE("()");
 
 	egl::Current *current = (egl::Current*)sw::Thread::getLocalStorage(currentTLS());
 
 	if(current)
 	{
-        delete current;
-=======
-	TRACE("()");
-
-	egl::Current *current = (egl::Current*)sw::Thread::getLocalStorage(currentTLS);
-
-	if(current)
-	{
 		delete current;
->>>>>>> a26bade1
 	}
 }
 
 CONSTRUCTOR static void eglAttachProcess()
 {
-<<<<<<< HEAD
-    TRACE("()");
-
-	#if !defined(ANGLE_DISABLE_TRACE) && defined(TRACE_OUTPUT_FILE)
-        FILE *debug = fopen(TRACE_OUTPUT_FILE, "rt");
-
-        if(debug)
-        {
-            fclose(debug);
-            debug = fopen(TRACE_OUTPUT_FILE, "wt");   // Erase
-            fclose(debug);
-        }
-	#endif
-=======
 	TRACE("()");
 
 	#if !defined(ANGLE_DISABLE_TRACE) && defined(TRACE_OUTPUT_FILE)
@@ -131,31 +86,15 @@
 			fclose(debug);
 		}
 	#endif
-
-	currentTLS = sw::Thread::allocateLocalStorageKey();
-
-	if(currentTLS == TLS_OUT_OF_INDEXES)
-	{
-		return;
-	}
-
->>>>>>> a26bade1
 	eglAttachThread();
 }
 
 DESTRUCTOR static void eglDetachProcess()
 {
-<<<<<<< HEAD
-    TRACE("()");
+	TRACE("()");
 
 	eglDetachThread();
 	sw::Thread::freeLocalStorageKey(currentTLS());
-=======
-	TRACE("()");
-
-	eglDetachThread();
-	sw::Thread::freeLocalStorageKey(currentTLS);
->>>>>>> a26bade1
 }
 
 #if defined(_WIN32)
@@ -163,28 +102,13 @@
 {
 	RECT rect;
 
-<<<<<<< HEAD
-    switch(uMsg)
-    {
-    case WM_INITDIALOG:
-=======
 	switch(uMsg)
 	{
 	case WM_INITDIALOG:
->>>>>>> a26bade1
 		GetWindowRect(GetDesktopWindow(), &rect);
 		SetWindowPos(hwnd, HWND_TOP, rect.right / 2, rect.bottom / 2, 0, 0, SWP_NOSIZE);
 		SetTimer(hwnd, 1, 100, NULL);
 		return TRUE;
-<<<<<<< HEAD
-    case WM_COMMAND:
-        if(LOWORD(wParam) == IDCANCEL)
-		{
-			EndDialog(hwnd, 0);
-		}
-        break;
-    case WM_TIMER:
-=======
 	case WM_COMMAND:
 		if(LOWORD(wParam) == IDCANCEL)
 		{
@@ -192,67 +116,27 @@
 		}
 		break;
 	case WM_TIMER:
->>>>>>> a26bade1
 		if(IsDebuggerPresent())
 		{
 			EndDialog(hwnd, 0);
 		}
-<<<<<<< HEAD
-    }
-
-    return FALSE;
-=======
 	}
 
 	return FALSE;
->>>>>>> a26bade1
 }
 
 static void WaitForDebugger(HINSTANCE instance)
 {
-<<<<<<< HEAD
-    if(!IsDebuggerPresent())
-    {
-        HRSRC dialog = FindResource(instance, MAKEINTRESOURCE(IDD_DIALOG1), RT_DIALOG);
-		DLGTEMPLATE *dialogTemplate = (DLGTEMPLATE*)LoadResource(instance, dialog);
-		DialogBoxIndirect(instance, dialogTemplate, NULL, DebuggerWaitDialogProc);
-    }
-=======
 	if(!IsDebuggerPresent())
 	{
 		HRSRC dialog = FindResource(instance, MAKEINTRESOURCE(IDD_DIALOG1), RT_DIALOG);
 		DLGTEMPLATE *dialogTemplate = (DLGTEMPLATE*)LoadResource(instance, dialog);
 		DialogBoxIndirect(instance, dialogTemplate, NULL, DebuggerWaitDialogProc);
 	}
->>>>>>> a26bade1
 }
 
 extern "C" BOOL WINAPI DllMain(HINSTANCE instance, DWORD reason, LPVOID reserved)
 {
-<<<<<<< HEAD
-    switch(reason)
-    {
-    case DLL_PROCESS_ATTACH:
-		#ifndef NDEBUG
-			WaitForDebugger(instance);
-		#endif
-        eglAttachProcess();
-        break;
-    case DLL_THREAD_ATTACH:
-        eglAttachThread();
-        break;
-    case DLL_THREAD_DETACH:
-        eglDetachThread();
-        break;
-    case DLL_PROCESS_DETACH:
-        eglDetachProcess();
-        break;
-    default:
-        break;
-    }
-
-    return TRUE;
-=======
 	switch(reason)
 	{
 	case DLL_PROCESS_ATTACH:
@@ -275,7 +159,6 @@
 	}
 
 	return TRUE;
->>>>>>> a26bade1
 }
 #endif
 
@@ -283,109 +166,61 @@
 {
 static Current *eglGetCurrent(void)
 {
-<<<<<<< HEAD
 	Current *current = (Current*)sw::Thread::getLocalStorage(currentTLS());
-=======
-	Current *current = (Current*)sw::Thread::getLocalStorage(currentTLS);
->>>>>>> a26bade1
 
 	if(!current)
 	{
 		eglAttachThread();
 	}
 
-<<<<<<< HEAD
 	return (Current*)sw::Thread::getLocalStorage(currentTLS());
-=======
-	return (Current*)sw::Thread::getLocalStorage(currentTLS);
->>>>>>> a26bade1
 }
 
 void setCurrentError(EGLint error)
 {
-<<<<<<< HEAD
-    Current *current = eglGetCurrent();
-
-    current->error = error;
-=======
 	Current *current = eglGetCurrent();
 
 	current->error = error;
->>>>>>> a26bade1
 }
 
 EGLint getCurrentError()
 {
-<<<<<<< HEAD
-    Current *current = eglGetCurrent();
-
-    return current->error;
-=======
 	Current *current = eglGetCurrent();
 
 	return current->error;
->>>>>>> a26bade1
 }
 
 void setCurrentAPI(EGLenum API)
 {
-<<<<<<< HEAD
-    Current *current = eglGetCurrent();
-
-    current->API = API;
-=======
 	Current *current = eglGetCurrent();
 
 	current->API = API;
->>>>>>> a26bade1
 }
 
 EGLenum getCurrentAPI()
 {
-<<<<<<< HEAD
-    Current *current = eglGetCurrent();
-
-    return current->API;
-=======
 	Current *current = eglGetCurrent();
 
 	return current->API;
->>>>>>> a26bade1
 }
 
 void setCurrentDisplay(EGLDisplay dpy)
 {
-<<<<<<< HEAD
-    Current *current = eglGetCurrent();
-
-    current->display = dpy;
-=======
 	Current *current = eglGetCurrent();
 
 	current->display = dpy;
->>>>>>> a26bade1
 }
 
 EGLDisplay getCurrentDisplay()
 {
-<<<<<<< HEAD
-    Current *current = eglGetCurrent();
-
-    return current->display;
-=======
 	Current *current = eglGetCurrent();
 
 	return current->display;
->>>>>>> a26bade1
 }
 
 void setCurrentContext(egl::Context *ctx)
 {
-<<<<<<< HEAD
-    Current *current = eglGetCurrent();
-=======
-	Current *current = eglGetCurrent();
->>>>>>> a26bade1
+	Current *current = eglGetCurrent();
 
 	if(ctx)
 	{
@@ -397,33 +232,19 @@
 		current->context->release();
 	}
 
-<<<<<<< HEAD
-    current->context = ctx;
-=======
 	current->context = ctx;
->>>>>>> a26bade1
 }
 
 egl::Context *getCurrentContext()
 {
-<<<<<<< HEAD
-    Current *current = eglGetCurrent();
-
-    return current->context;
-=======
 	Current *current = eglGetCurrent();
 
 	return current->context;
->>>>>>> a26bade1
 }
 
 void setCurrentDrawSurface(egl::Surface *surface)
 {
-<<<<<<< HEAD
-    Current *current = eglGetCurrent();
-=======
-	Current *current = eglGetCurrent();
->>>>>>> a26bade1
+	Current *current = eglGetCurrent();
 
 	if(surface)
 	{
@@ -435,33 +256,19 @@
 		current->drawSurface->release();
 	}
 
-<<<<<<< HEAD
-    current->drawSurface = surface;
-=======
 	current->drawSurface = surface;
->>>>>>> a26bade1
 }
 
 egl::Surface *getCurrentDrawSurface()
 {
-<<<<<<< HEAD
-    Current *current = eglGetCurrent();
-
-    return current->drawSurface;
-=======
 	Current *current = eglGetCurrent();
 
 	return current->drawSurface;
->>>>>>> a26bade1
 }
 
 void setCurrentReadSurface(egl::Surface *surface)
 {
-<<<<<<< HEAD
-    Current *current = eglGetCurrent();
-=======
-	Current *current = eglGetCurrent();
->>>>>>> a26bade1
+	Current *current = eglGetCurrent();
 
 	if(surface)
 	{
@@ -473,33 +280,19 @@
 		current->readSurface->release();
 	}
 
-<<<<<<< HEAD
-    current->readSurface = surface;
-=======
 	current->readSurface = surface;
->>>>>>> a26bade1
 }
 
 egl::Surface *getCurrentReadSurface()
 {
-<<<<<<< HEAD
-    Current *current = eglGetCurrent();
-
-    return current->readSurface;
-=======
 	Current *current = eglGetCurrent();
 
 	return current->readSurface;
->>>>>>> a26bade1
 }
 
 void error(EGLint errorCode)
 {
-<<<<<<< HEAD
-    egl::setCurrentError(errorCode);
-=======
 	egl::setCurrentError(errorCode);
->>>>>>> a26bade1
 
 	if(errorCode != EGL_SUCCESS)
 	{
